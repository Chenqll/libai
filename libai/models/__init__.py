# coding=utf-8
# Copyright 2021 The OneFlow Authors. All rights reserved.
#
# Licensed under the Apache License, Version 2.0 (the "License");
# you may not use this file except in compliance with the License.
# You may obtain a copy of the License at
#
#     http://www.apache.org/licenses/LICENSE-2.0
#
# Unless required by applicable law or agreed to in writing, software
# distributed under the License is distributed on an "AS IS" BASIS,
# WITHOUT WARRANTIES OR CONDITIONS OF ANY KIND, either express or implied.
# See the License for the specific language governing permissions and
# limitations under the License.

from .bert_model import BertForPreTraining, BertModel
from .gpt_model import GPTModel
from .build import build_graph, build_model
from .t5_model import T5ForPreTraining, T5Model
from .vision_transformer import VisionTransformer
from .swin_transformer import SwinTransformer

__all__ = [
    "build_model",
    "build_graph",
    "BertModel",
    "BertForPreTraining",
    "T5Model",
    "T5ForPreTraining",
    "VisionTransformer",
<<<<<<< HEAD
    "GPTModel",
=======
    "SwinTransformer",
>>>>>>> 9724ecff
]<|MERGE_RESOLUTION|>--- conflicted
+++ resolved
@@ -28,9 +28,5 @@
     "T5Model",
     "T5ForPreTraining",
     "VisionTransformer",
-<<<<<<< HEAD
-    "GPTModel",
-=======
     "SwinTransformer",
->>>>>>> 9724ecff
 ]