--- conflicted
+++ resolved
@@ -15,11 +15,7 @@
 
 import logging
 
-<<<<<<< HEAD
-from libai.config import instantiate, try_get_key
-=======
 from libai.config import instantiate
->>>>>>> 66fb5680
 from libai.utils.registry import Registry
 
 logger = logging.getLogger(__name__)
@@ -47,32 +43,4 @@
         else:
             tokenizer.eod_token = tokenizer.pad_token
 
-<<<<<<< HEAD
-    # Add vocab size.
-    _vocab_size_with_padding(len(tokenizer), cfg)
-
-    return tokenizer
-
-
-def _vocab_size_with_padding(orig_vocab_size, cfg):
-    """Pad vocab size so it is divisible by model parallel size and
-    still having GPU friendly size."""
-
-    padded_vocab_size = orig_vocab_size
-    multiple = (
-        cfg.data.make_vocab_size_divisible_by * cfg.train.dist.tensor_parallel_size
-    )
-    while (padded_vocab_size % multiple) != 0:
-        padded_vocab_size += 1
-    logger.info(
-        " > padded vocab (size: {}) with {} dummy tokens (new size: {})".format(
-            orig_vocab_size, padded_vocab_size - orig_vocab_size, padded_vocab_size
-        )
-    )
-
-    if try_get_key(cfg, "model.cfg.vocab_size") is not None:
-        # In case the model does not need vocab_size as argument
-        cfg.model.cfg.vocab_size = padded_vocab_size
-=======
-    return tokenizer
->>>>>>> 66fb5680
+    return tokenizer