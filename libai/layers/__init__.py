# coding=utf-8
# Copyright 2021 The OneFlow Authors. All rights reserved.
#
# Licensed under the Apache License, Version 2.0 (the "License");
# you may not use this file except in compliance with the License.
# You may obtain a copy of the License at
#
#     http://www.apache.org/licenses/LICENSE-2.0
#
# Unless required by applicable law or agreed to in writing, software
# distributed under the License is distributed on an "AS IS" BASIS,
# WITHOUT WARRANTIES OR CONDITIONS OF ANY KIND, either express or implied.
# See the License for the specific language governing permissions and
# limitations under the License.

from .embedding import Embedding, VocabEmbedding, SinePositionalEmbedding
from .activation import build_activation
from .linear import Linear, Linear1D
from .checkpointing import ActivationCheckpointing
from .mlp import MLP
from .layer_norm import LayerNorm
from .transformer_layer import TransformerLayer
<<<<<<< HEAD
=======
from .cross_entropy import ParallelCrossEntropyLossWithMask
>>>>>>> 67cdf25c


__all__ = [
    "Embedding",
    "VocabEmbedding",
    "SinePositionalEmbedding",
    "build_activation",
    "Linear",
    "Linear1D",
    "ActivationCheckpointing",
    "MLP",
    "LayerNorm",
    "TransformerLayer",
    "ParallelCrossEntropyLossWithMask",
]<|MERGE_RESOLUTION|>--- conflicted
+++ resolved
@@ -20,10 +20,7 @@
 from .mlp import MLP
 from .layer_norm import LayerNorm
 from .transformer_layer import TransformerLayer
-<<<<<<< HEAD
-=======
 from .cross_entropy import ParallelCrossEntropyLossWithMask
->>>>>>> 67cdf25c
 
 
 __all__ = [
